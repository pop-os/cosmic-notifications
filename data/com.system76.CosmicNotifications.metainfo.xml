<?xml version="1.0" encoding="UTF-8"?>
<!-- Ashley Wulber 2019 <ashley@system76.com> -->
<component type="desktop-application">
  <id>com.system76.CosmicNotifications</id>
  <metadata_license>CC0</metadata_license>
  <project_license>GPL-3.0-only</project_license>
  <name>COSMIC Notifications</name>
<<<<<<< HEAD
  <name xml:lang="pl">Powiadomienia COSMIC</name>
  <summary>COSMIC Notifications Daemon</summary>
  <summary xml:lang="pl">Usługa powiadomień COSMIC</summary>
  <description>
    <p>The COSMIC Notifications Daemon</p>
    <p xml:lang="pl">Usługa powiadomień COSMIC</p>
=======
  <name xml:lang="pt_BR">Notificações</name>
  <summary>COSMIC Notifications Daemon</summary>
  <summary xml:lang="pt_BR">Daemon de notificações do COSMIC</summary>
  <description>
    <p>The COSMIC Notifications Daemon</p>
    <p xml:lang="pt_BR">O daemon de notificações do COSMIC</p>
>>>>>>> c696f3e9
  </description>
  <url type="homepage">https://github.com/pop-os/cosmic-notifications</url>
  <url type="bugtracker">https://github.com/pop-os/cosmic-notifications/issues</url>
  <content_rating type="oars-1.0" />
  <releases>
    <release version="0.1.0" date="2023-01-01" />
  </releases>
  <kudos>
    <kudo>ModernToolkit</kudo>
    <kudo>HiDpiIcon</kudo>
  </kudos>
  <developer_name>Ashley Wulber</developer_name>
  <update_contact>ashley@system76.com</update_contact>
  <translation type="gettext">cosmic-notifications</translation>
  <launchable type="desktop-id">com.system76.CosmicNotifications.desktop</launchable>
</component><|MERGE_RESOLUTION|>--- conflicted
+++ resolved
@@ -5,21 +5,15 @@
   <metadata_license>CC0</metadata_license>
   <project_license>GPL-3.0-only</project_license>
   <name>COSMIC Notifications</name>
-<<<<<<< HEAD
   <name xml:lang="pl">Powiadomienia COSMIC</name>
+  <name xml:lang="pt_BR">Notificações</name>
   <summary>COSMIC Notifications Daemon</summary>
   <summary xml:lang="pl">Usługa powiadomień COSMIC</summary>
+  <summary xml:lang="pt_BR">Daemon de notificações do COSMIC</summary>
   <description>
     <p>The COSMIC Notifications Daemon</p>
     <p xml:lang="pl">Usługa powiadomień COSMIC</p>
-=======
-  <name xml:lang="pt_BR">Notificações</name>
-  <summary>COSMIC Notifications Daemon</summary>
-  <summary xml:lang="pt_BR">Daemon de notificações do COSMIC</summary>
-  <description>
-    <p>The COSMIC Notifications Daemon</p>
     <p xml:lang="pt_BR">O daemon de notificações do COSMIC</p>
->>>>>>> c696f3e9
   </description>
   <url type="homepage">https://github.com/pop-os/cosmic-notifications</url>
   <url type="bugtracker">https://github.com/pop-os/cosmic-notifications/issues</url>
